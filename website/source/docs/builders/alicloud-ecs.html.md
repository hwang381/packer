--- conflicted
+++ resolved
@@ -214,7 +214,6 @@
     `export TLSHandshakeTimeout=30`, it will set the TLS handshake timeout
     value to 30s.
 
-<<<<<<< HEAD
 -   `user_data` (string) - User data to apply when launching the instance. Note
     that you need to be careful about escaping characters due to the templates
     being JSON. It is often more convenient to use `user_data_file`, instead.
@@ -223,12 +222,6 @@
 
 -   `user_data_file` (string) - Path to a file that will be used for the user
     data when launching the instance.
-=======
--   `user_data` (string) - The UserData of an instance must be encoded in
-    `Base64` format, and the maximum size of the raw data is `16 KB`.
-
--   `user_data_file` (string) - The file name of the userdata.
->>>>>>> eaf6e22d
 
 -   `vpc_cidr_block` (string) - Value options: `192.168.0.0/16` and
     `172.16.0.0/16`. When not specified, the default value is `172.16.0.0/16`.
